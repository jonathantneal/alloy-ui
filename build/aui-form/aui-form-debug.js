AUI.add('aui-form-base', function(A) {
var Lang = A.Lang,

	getClassName = A.getClassName,

	_serialize = A.IO.prototype._serialize,

	NAME = 'form',

	CSS_FORM = getClassName(NAME),
	CSS_LABELS = getClassName('field', 'labels'),
	CSS_LABELS_INLINE = getClassName('field', 'labels', 'inline'),

	CSS_LABEL_ALIGN = {
		left: [CSS_LABELS, 'left'].join('-'),
		right: [CSS_LABELS, 'right'].join('-'),
		top: [CSS_LABELS, 'top'].join('-')
	};

var Form = A.Component.create(
	{
		NAME: NAME,

		ATTRS: {
			action: {
				value: location.href,
				getter: '_attributeGetter',
				setter: '_attributeSetter'
			},
			id: {},
			method: {
				value: 'POST',
				getter: '_attributeGetter',
				setter: '_attributeSetter'
			},
			monitorChanges: {
				value: false
			},
			nativeSubmit: {
				value: false
			},

			values: {
				getter: function(value) {
					var instance = this;

					var values = _serialize(instance.get('contentBox').getDOM());

					return A.QueryString.parse(values);
				},

				setter: function(value) {
					var instance = this;

					var setFields = instance._setFieldsObject;

					var monitorChanges = instance.get('monitorChanges');

					if (Lang.isArray(value)) {
						setFields = instance._setFieldsArray;
					}

					A.each(value, A.rbind(setFields, instance, monitorChanges));

					return A.Attribute.INVALID_VALUE;
				}
			},

			fieldValues: {
				getter: function(value) {
					var instance = this;

					var obj = {};

					instance.fields.each(
						function(item, index, collection) {
							obj[item.get('name')] = item.get('value');
						}
					);

					return obj;
				}
			},

			labelAlign: {
				value: ''
			}
		},

		HTML_PARSER: {
			action: function(contentBox) {
				var instance = this;

				return instance._attributeGetter(null, 'action');
			},

			method: function(contentBox) {
				var instance = this;

				return instance._attributeGetter(null, 'method');
			}
		},

		prototype: {
			CONTENT_TEMPLATE: '<form></form>',

			initializer: function() {
				var instance = this;

				instance.fields = new A.DataSet(
					{
						getKey: instance._getNodeId
					}
				);
			},

			renderUI: function() {
				var instance = this;

				instance._renderForm();
			},

			bindUI: function() {
				var instance = this;

				var nativeSubmit = instance.get('nativeSubmit');

				if (!nativeSubmit) {
					instance.get('contentBox').on('submit', instance._onSubmit);
				}

				instance.after('disabledChange', instance._afterDisabledChange);
				instance.after('labelAlignChange', instance._afterLabelAlignChange);
				instance.after('nativeSubmitChange', instance._afterNativeSubmitChange);
			},

			syncUI: function() {
				var instance = this;

				var node = instance.get('contentBox');

				instance.set('id', node.guid());

				instance._uiSetLabelAlign(instance.get('labelAlign'));
			},

			add: function(fields, render) {
				var instance = this;

				var args = A.Array(fields);
				var length = args.length;
				var field;

				var fields = instance.fields;

				var contentBox = instance.get('contentBox');

				for (var i = 0; i < args.length; i++) {
					field = args[i];

					field = A.Field.getField(field);

					if (field && fields.indexOf(field) == -1) {
						fields.add(field);

						if (render && !field.get('rendered')) {
							var node = field.get('node');

							var location = null;

							if (!node.inDoc()) {
								location = contentBox;
							}

							field.render(location);
						}
					}
				}
			},

			clearInvalid: function() {
				var instance = this;

				instance.fields.each(
					function(item, index, collection) {
						item.clearInvalid();
					}
				);
			},

			getField: function(id) {
				var instance = this;

				var field;

				if (id) {
					var fields = instance.fields;

					field = fields.item(id);

					if (!Lang.isObject(field)) {
						fields.each(
							function(item, index, collection) {
								if (item.get('id') == id || item.get('name') == id) {
									field = item;

									return false;
								}
							}
						);
					}
				}

				return field;
			},

			invoke: function(method, args) {
				var instance = this;

				return instance.fields.invoke(method, args);
			},

			isDirty: function() {
				var instance = this;

				var dirty = false;

				instance.fields.each(
					function(item, index, collection) {
						if (item.isDirty()) {
							dirty = true;

							return false;
						}
					}
				);

				return dirty;
			},

			isValid: function() {
				var instance = this;

				var valid = true;

				instance.fields.each(
					function(item, index, collection) {
						if (!item.isValid()) {
							valid = false;

							return false;
						}
					}
				);

				return valid;
			},

			markInvalid: function(value) {
				var instance = this;

				var markFields = instance._markInvalidObject;

				if (Lang.isArray(value)) {
					markFields = instance._markInvalidArray;
				}

				A.each(value, markFields, instance);

				return instance;
			},

			remove: function(field, fromMarkup) {
				var instance = this;

				instance.fields.remove(field);

				if (fromMarkup) {
					field = instance.getField(field);

					if (field) {
						field.destroy();
					}
				}

				return instance;
			},

			resetValues: function() {
				var instance = this;

				instance.fields.each(
					function(item, index, collection) {
						item.resetValue();
					}
				);
			},

			submit: function(config) {
				var instance = this;

				var valid = instance.isValid();

				if (valid) {
					if (instance.get('nativeSubmit')) {
						instance.get('contentBox').submit();
					}
					else {
						config = config || {};

						A.mix(
							config,
							{
								id: instance.get('id')
							}
						);

						A.io(
							instance.get('action'),
							{
								form: config,
								method: instance.get('method'),
								on: {
									complete: A.bind(instance._onSubmitComplete, instance),
									end: A.bind(instance._onSubmitEnd, instance),
									failure: A.bind(instance._onSubmitFailure, instance),
									start: A.bind(instance._onSubmitStart, instance),
									success: A.bind(instance._onSubmitSuccess, instance)
								}
							}
						);
					}
				}

				return valid;
			},

			_afterDisabledChange: function(event) {
				var instance = this;

				var action = 'disable';

				if (event.newVal) {
					action = 'enable';
				}

				instance.fields.each(
					function(item, index, collection) {
						item[action];
					}
				);
			},

			_afterLabelAlignChange: function(event) {
				var instance = this;

				instance._uiSetLabelAlign(event.newVal, event.prevVal)
			},

			_afterNativeSubmitChange: function(event) {
				var instance = this;

				var contentBox = instance.get('contentBox');

				var action = 'on';

				if (event.newVal) {
					action = 'detach';
				}

				contentBox[action]('submit', instance._onSubmit);
			},

			_attributeGetter: function(value, key) {
				var instance = this;

				return instance.get('contentBox').attr(key);
			},

			_attributeSetter: function(value, key) {
				var instance = this;

				instance.get('contentBox').attr(key, value);

				return value;
			},

			_getNodeId: function(obj) {
				var node;

				if (obj instanceof A.Field) {
					node = obj.get('node');
				}
				else {
					node = A.one(obj);
				}
				var guid = node && node.guid();

				return guid;
			},

			_onSubmit: function(event) {
				event.halt();
			},

			_onSubmitComplete: function(event) {
				var instance = this;

				instance.fire(
					'complete',
					 {
					 	ioEvent: event
					 }
				);
			},

			_onSubmitEnd: function(event) {
				var instance = this;

				instance.fire(
					'end',
					 {
					 	ioEvent: event
					 }
				);
			},

			_onSubmitFailure: function(event) {
				var instance = this;

				instance.fire(
					'failure',
					 {
					 	ioEvent: event
					 }
				);
			},

			_onSubmitStart: function(event) {
				var instance = this;

				instance.fire(
					'start',
					 {
					 	ioEvent: event
					 }
				);
			},

			_onSubmitSuccess: function(event) {
				var instance = this;

				instance.fire(
					'success',
					 {
					 	ioEvent: event
					 }
				);
			},

			_renderForm: function() {
				var instance = this;

				instance.get('contentBox').removeClass(CSS_FORM);
			},

			_markInvalidArray: function(item, index, collection) {
				var instance = this;

				var field = instance.getField(item.id);

				if (field) {
					field.markInvalid(item.message);
				}
			},

			_markInvalidObject: function(item, index, collection) {
				var instance = this;

				var field = (!Lang.isFunction(item)) && instance.getField(index);

				if (field) {
					field.markInvalid(item);
				}
			},

			_setFieldsArray: function(item, index, collection, monitorChanges) {
				var instance = this;

				var field = instance.getField(item.id);

				if (field) {
					field.set('value', item.value);

					if (monitorChanges) {
						field.set('prevVal', field.get('value'));
					}
				}
			},

			_setFieldsObject: function(item, index, collection, monitorChanges) {
				var instance = this;

				var field = (!Lang.isFunction(item)) && instance.getField(index);

				if (field) {
					field.set('value', item);

					if (monitorChanges) {
						field.set('prevVal', field.get('value'));
					}
				}
			},

			_uiSetLabelAlign: function(newVal, prevVal) {
				var instance = this;

				var contentBox = instance.get('contentBox');

				contentBox.replaceClass(CSS_LABEL_ALIGN[prevVal], CSS_LABEL_ALIGN[newVal]);

				var action = 'removeClass';

				if (/right|left/.test(newVal)) {
					action = 'addClass';
				}

				contentBox[action](CSS_LABELS_INLINE);
			}
		}
	}
);

A.Form = Form;

}, '@VERSION@' ,{requires:['aui-base','aui-data-set','aui-form-field','querystring-parse','io-form']});
AUI.add('aui-form-combobox', function(A) {
var Lang = A.Lang,

	getClassName = A.getClassName,

	NAME = 'combobox',

	CSS_COMBOBOX = getClassName(NAME);

var Combobox = A.Component.create(
	{
		NAME: NAME,

		ATTRS: {
			field: {
			},

			fieldWidget: {
				value: A.Textfield
			},

			node: {
				getter: function() {
					var instance = this;

					if (instance._field) {
						return instance._field.get('node');
					}
				}
			},

			icons: {
				value: ['circle-triangle-b'],
				validator: Lang.isArray
			}
		},

		prototype: {
			renderUI: function() {
				var instance = this;

				Combobox.superclass.renderUI.call(instance);

				instance._renderField();
				instance._renderIcons();
			},

			_renderField: function() {
				var instance = this;

				var contentBox = instance.get('contentBox');

				var field = instance.get('field');
				var fieldWidget = instance.get('fieldWidget');

				instance._field = new fieldWidget(field).render();

				contentBox.appendChild(instance._field.get('boundingBox'));
			},

			_renderIcons: function() {
				var instance = this;

				var icons = instance.get('icons');

				if (icons.length) {
					var toolbar = new A.Toolbar(
						{
							children: icons
						}
					).render(instance.get('contentBox'));

					instance.icons = toolbar;
				}
			}
		}
	}
);

A.Combobox = Combobox;

}, '@VERSION@' ,{requires:['aui-form-textarea','aui-toolbar'], skinnable:true});
AUI.add('aui-form-field', function(A) {
var Lang = A.Lang,

	getClassName = A.getClassName,

	NAME = 'field',

	SPACE = ' ',

	getTypeClassName = A.cached(
		function(type, prefix) {
			var base = ['field'];

			if (prefix) {
				base.push(prefix);
			}

			base = base.join('-');

			var className = [getClassName(base, type)];

			if (type == 'password') {
				className.push(getClassName(base, 'text'));
			}

			return className.join(' ');
		}
	),

	CSS_FIELD = getClassName(NAME),

	CSS_FIELD_CHECKBOX = getClassName(NAME, 'checkbox'),
	CSS_FIELD_CHOICE = getClassName(NAME, 'choice'),

	CSS_FIELD_CONTENT = getClassName(NAME, 'content'),
	CSS_FIELD_INPUT = getClassName(NAME, 'input'),
	CSS_FIELD_HINT = getClassName(NAME, 'hint'),
	CSS_FIELD_INVALID = getClassName(NAME, 'invalid'),
	CSS_FIELD_LABEL = getClassName(NAME, 'label'),

	CSS_FIELD_RADIO = getClassName(NAME, 'radio'),

	CSS_LABELS = getClassName(NAME, 'labels'),
	CSS_LABELS_INLINE = getClassName(NAME, 'labels', 'inline'),

	CSS_LABEL_ALIGN = {
		left: [CSS_LABELS, 'left'].join('-'),
		right: [CSS_LABELS, 'right'].join('-'),
		top: [CSS_LABELS, 'top'].join('-')
	},

	MAP_CSS_FIELD_TYPES = {
		radio: CSS_FIELD_RADIO,
		checkbox: CSS_FIELD_CHECKBOX
	},

	REGEX_INLINE_LABEL = /left|right/,

	TPL_BOUNDING_BOX = '<span class="' + CSS_FIELD + '"></span>',
	TPL_CONTENT_BOX = '<span class="' + CSS_FIELD_CONTENT + '"></span>',
	TPL_FIELD_HINT = '<span class="' + CSS_FIELD_HINT + '"></span>',
	TPL_INPUT = '<input autocomplete="off" class="{cssClass}" id="{id}" name="{name}" type="{type}" />',
	TPL_LABEL = '<label class="' + CSS_FIELD_LABEL + '"></label>',

	_FIELD_INSTANCES = {};

var Field = A.Component.create(
	{
		NAME: NAME,

		ATTRS: {
			readOnly: {
				value: false
			},

			name: {
				value: '',
				getter: function(value) {
					var instance = this;

					return value || instance.get('id');
				}
			},

			disabled: {
				value: false,
				validator: Lang.isBoolean
			},

			id: {
				getter: function(value) {
					var instance = this;

					var node = this.get('node');

					if (node) {
						value = node.get('id');
					}

					if (!value) {
						value = A.guid();
					}

					return value;
				}
			},

			type: {
				value: 'text',
				validator: Lang.isString,
				writeOnce: true
			},

			labelAlign: {
				valueFn: function() {
					var instance = this;

					return instance._getChoiceCss() ? 'left' : null;
				}
			},

			labelNode: {
				valueFn: function() {
					var instance = this;

					return A.Node.create(TPL_LABEL);
				}
			},

			labelText: {
				valueFn: function() {
					var instance = this;

					return instance.get('labelNode').get('innerHTML');
				},

				setter: function(value) {
					var instance = this;

					instance.get('labelNode').set('innerHTML', value);

					return value;
				}
			},

			node: {
				value: null,
				setter: function(value) {
					var instance = this;

					return A.one(value) || instance._createFieldNode();
				}
			},

			fieldHint: {
				value: ''
			},

			fieldHintNode: {
				value: null,
				setter: function(value) {
					var instance = this;

					return A.one(value) || instance._createFieldHint();
				}
			},

			prevVal: {
				value: ''
			},

			valid: {
				value: true,
				getter: function(value) {
					var instance = this;

					var validator = instance.get('validator');

					var valid = instance.get('disabled') || validator(instance.get('value'));

					return valid;
				}
			},

			dirty: {
				value: false,
				getter: function(value) {
					var instance = this;

					if (instance.get('disabled')) {
						value = false;
					}
					else {
						var currentVal = String(instance.get('value'));
						var prevVal = String(instance.get('prevVal'));

						value = (currentVal !== prevVal);
					}

					return value;
				}
			},

			size: {},

			validator: {
				valueFn: function() {
					var instance = this;

					return instance.fieldValidator;
				},
				validator: Lang.isFunction
			},

			value: {
				getter: '_getNodeValue',
				setter: '_setNodeValue',
				validator: 'fieldValidator'
			}
		},

		HTML_PARSER: {
			labelNode: 'label',
			node: 'input, textarea, select'
		},

		BIND_UI_ATTRS: [
			'disabled',
			'id',
			'readOnly',
			'name',
			'size',
			'tabIndex',
			'type',
			'value'
		],

		getTypeClassName: getTypeClassName,

		getField: function(field) {
			var fieldWidget = null;

			if (field instanceof A.Field) {
				fieldWidget = field;
			}
			else if (field && (Lang.isString(field) || field instanceof A.Node || field.nodeName)) {
				var fieldId = A.one(field).get('id');

				fieldWidget = _FIELD_INSTANCES[fieldId];

				if (!fieldWidget) {
					var boundingBox = field.ancestor('.aui-field');
					var contentBox = field.ancestor('.aui-field-content');

					fieldWidget = new Field(
						{
							boundingBox: boundingBox,
							contentBox: contentBox,
							node: field
						}
					);
				}
			}
			else if (Lang.isObject(field)) {
				fieldWidget = new Field(field);
			}

			return fieldWidget;
		},

		prototype: {
			BOUNDING_TEMPLATE: TPL_BOUNDING_BOX,
			CONTENT_TEMPLATE: TPL_CONTENT_BOX,
			FIELD_TEMPLATE: TPL_INPUT,
			FIELD_TYPE: 'text',

			initializer: function() {
				var instance = this;

				var id = instance.get('node').guid();

				_FIELD_INSTANCES[id] = instance;
			},

			renderUI: function() {
				var instance = this;

				instance._renderField();
				instance._renderLabel();
				instance._renderFieldHint();
			},

			bindUI: function() {
				var instance = this;

				instance.after('labelAlignChange', instance._afterLabelAlignChange);
				instance.after('fieldHintChange', instance._afterFieldHintChange);
			},

			syncUI: function() {
				var instance = this;

				instance.set('prevVal', instance.get('value'));
			},

			fieldValidator: function(value) {
				var instance = this;

				return true;
			},

			isValid: function() {
				var instance = this;

				return instance.get('valid');
			},

			isDirty: function() {
				var instance = this;

				return instance.get('dirty');
			},

			resetValue: function() {
				var instance = this;

				instance.set('value', instance.get('prevVal'));

				instance.clearInvalid();
			},

			markInvalid: function(message) {
				var instance = this;

				instance.set('fieldHint', message);
				instance.get('fieldHintNode').show();

				instance.get('boundingBox').addClass(CSS_FIELD_INVALID);
			},

			clearInvalid: function() {
				var instance = this;

				instance.reset('fieldHint');

				if (!instance.get('fieldHint')) {
					instance.get('fieldHintNode').hide();
				}

				instance.get('boundingBox').removeClass(CSS_FIELD_INVALID);
			},

			validate: function() {
				var instance = this;

				var valid = instance.get('valid');

				if (valid) {
					instance.clearInvalid();
				}

				return valid;
			},

			_afterFieldHintChange: function(event) {
				var instance = this;

				instance._uiSetFieldHint(event.newVal, event.prevVal);
			},

			_afterLabelAlignChange: function(event) {
				var instance = this;

				instance._uiSetLabelAlign(event.newVal, event.prevVal);
			},

			_createFieldHint: function() {
				var instance = this;

				var fieldHint = A.Node.create(TPL_FIELD_HINT);

				instance.get('contentBox').append(fieldHint);

				return fieldHint;
			},

			_createFieldNode: function() {
				var instance = this;

				var fieldTemplate = instance.FIELD_TEMPLATE;

				instance.FIELD_TEMPLATE = Lang.sub(
					fieldTemplate,
					{
						cssClass: CSS_FIELD_INPUT,
						id: instance.get('id'),
						name: instance.get('name'),
						type: instance.get('type')
					}
				);

				return A.Node.create(instance.FIELD_TEMPLATE);
			},

			_getChoiceCss: function() {
				var instance = this;

				var type = instance.get('type');

				return MAP_CSS_FIELD_TYPES[type];
			},

			_getNodeValue: function() {
				var instance = this;

				return instance.get('node').val();
			},

			_renderField: function() {
				var instance = this;

				var node = instance.get('node');

				node.val(instance.get('value'));

				var boundingBox = instance.get('boundingBox');
				var contentBox = instance.get('contentBox');

				var type = instance.get('type');

				var cssClass = [getTypeClassName(type)];

				var choiceCss = instance._getChoiceCss();

				if (choiceCss) {
					cssClass.push(CSS_FIELD_CHOICE);
					cssClass.push(choiceCss);
				}

				boundingBox.addClass(cssClass.join(SPACE));
				node.addClass(getTypeClassName(type, 'input'));

				if (!contentBox.contains(node)) {
					if (node.inDoc()) {
						node.placeBefore(boundingBox);

						contentBox.appendChild(node);
					}
					else {
						contentBox.appendChild(node);
					}
				}

				boundingBox.removeAttribute('tabIndex');
			},

			_renderFieldHint: function() {
				var instance = this;

				var fieldHint = instance.get('fieldHint');

				if (fieldHint) {
					instance._uiSetFieldHint(fieldHint);
				}
			},

			_renderLabel: function() {
				var instance = this;

				var labelText = instance.get('labelText');

				if (labelText !== false) {
					var node = instance.get('node');
					var id = node.guid();

					labelText = instance.get('labelText');

					var labelNode = instance.get('labelNode');

					labelNode.addClass(getClassName(instance.name, 'label'));
					labelNode.setAttribute('for', id);
					labelNode.set('innerHTML', labelText);

					instance._uiSetLabelAlign(instance.get('labelAlign'));

					var contentBox = instance.get('contentBox');
					var labelAlign = instance.get('labelAlign');
					var type = instance.get('type').toLowerCase();

					var isLabelInline = REGEX_INLINE_LABEL.test(labelAlign);

					var action = 'prepend';

					if (isLabelInline && instance._getChoiceCss()) {
						action = 'append';
					}

					contentBox[action](labelNode);
				}
			},

			_setNodeValue: function(value) {
				var instance = this;

				instance._uiSetValue(value);

				return value;
			},

			_uiSetDisabled: function(val) {
				var instance = this;
				var node = instance.get('node');

				if (val) {
					node.setAttribute('disabled', val);
				}
				else {
					node.removeAttribute('disabled');
				}
			},

			_uiSetFieldHint: function(newVal, prevVal) {
				var instance = this;

				instance.get('fieldHintNode').set('innerHTML', newVal);
			},

			_uiSetId: function(newVal, src) {
				var instance = this;

				instance.get('node').set('id', newVal);
			},

			_uiSetLabelAlign: function(newVal, prevVal) {
				var instance = this;

				var boundingBox = instance.get('boundingBox');

				boundingBox.replaceClass(CSS_LABEL_ALIGN[prevVal], CSS_LABEL_ALIGN[newVal]);

				var action = 'removeClass';

				if (REGEX_INLINE_LABEL.test(newVal)) {
					action = 'addClass';
				}

				boundingBox[action](CSS_LABELS_INLINE);
			},

			_uiSetName: function(newVal, src) {
				var instance = this;

				instance.get('node').setAttribute('name', newVal);
			},

			_uiSetReadOnly: function(newVal, src) {
				var instance = this;

				instance.get('node').setAttribute('readOnly', newVal);
			},

			_uiSetSize: function(newVal, src) {
				var instance = this;

				instance.get('node').setAttribute('size', newVal);
			},

			_uiSetTabIndex: function(newVal, src) {
				var instance = this;

				instance.get('node').setAttribute('tabIndex', newVal);
			},

			_uiSetValue: function(newVal, src) {
				var instance = this;

				instance.get('node').val(newVal);
			},

			_requireAddAttr: false
		}
	}
);

A.Field = Field;

}, '@VERSION@' ,{requires:['aui-base','aui-component']});
AUI.add('aui-form-select', function(A) {
var Lang = A.Lang,
	isArray = Lang.isArray,
	isObject = Lang.isObject,

	getClassName = A.getClassName,

	NAME = 'select',

	CSS_SELECT = getClassName(NAME),
	TPL_SELECT = '<select {multiple} class="{cssClass}" id="{id}" name="{name}"></select>';

var Select = A.Component.create(
	{
		NAME: NAME,

		ATTRS: {

			multiple: {
				value: false
			},

			options: {
				value: [],
				setter: '_setOptions'
			},

			selectedIndex: {
				value: -1
			}
		},

		UI_ATTRS: ['multiple', 'options', 'selectedIndex'],

		EXTENDS: A.Field,

		HTML_PARSER: {
			node: 'select'
		},

		prototype: {
			FIELD_TEMPLATE: TPL_SELECT,
			FIELD_TYPE: NAME,

			_setOptions: function(value) {
				var instance = this;

				if (!isArray(value)) {
					value = [value];
				}

				return value;
			},

			_uiSetMultiple: function(value) {
				var instance = this;

				instance.get('node').attr('multiple', value);
			},

			_uiSetOptions: function(value) {
				var instance = this;

				var buffer = [];

				var option;
				var optionLabel;
				var optionValue;
				var selectedIndex = 0;

				for (var i = 0; i < value.length; i++) {
					option = value[i];
					optionLabel = option.labelText || option;
					optionValue = option.value || option;

					if (option.selected) {
						selectedIndex = i;
					}

					buffer.push('<option value="' + optionValue + '">' + optionLabel + '</option>');
				}

				var node = instance.get('node');

				node.all('option').remove(true);

				node.append(buffer.join(''));

				instance.set('selectedIndex', selectedIndex);
			},

			_uiSetSelectedIndex: function(value) {
				var instance = this;

				if (value > -1) {
					instance.get('node').attr('selectedIndex', value);
				}
			}
		}
	}
);

A.Select = Select;

}, '@VERSION@' ,{requires:['aui-form-field']});
AUI.add('aui-form-textarea', function(A) {
var Lang = A.Lang,

	getClassName = A.getClassName,

	NAME = 'textarea',

	CSS_TEXTAREA = getClassName(NAME),
	CSS_HEIGHT_MONITOR = [
		getClassName(NAME, 'height', 'monitor'),
		getClassName('field', 'text', 'input'),
		getClassName('helper', 'hidden', 'accessible')
	].join(' '),

	DEFAULT_EMPTY_CONTENT = '&nbsp;&nbsp;',
	DEFAULT_APPEND_CONTENT = '&nbsp;\n&nbsp;',

	TPL_HEIGHT_MONITOR_OPEN = '<pre class="' + CSS_HEIGHT_MONITOR + '">',
	TPL_HEIGHT_MONITOR_CLOSE = '</pre>',
	TPL_INPUT = '<textarea autocomplete="off" class="{cssClass}" name="{name}"></textarea>';

var Textarea = A.Component.create(
	{
		NAME: NAME,

		ATTRS: {
			autoSize: {
				value: true
			},

			height: {
				value: 'auto'
			},

			maxHeight: {
				value: 1000,
				setter: '_setAutoDimension'
			},

			minHeight: {
				value: 45,
				setter: '_setAutoDimension'
			},

			width: {
				value: 'auto',
				setter: '_setAutoDimension'
			}
		},

		HTML_PARSER: {
			node: 'textarea'
		},

		EXTENDS: A.Textfield,

		prototype: {
			FIELD_TEMPLATE: TPL_INPUT,
			renderUI: function() {
				var instance = this;

				Textarea.superclass.renderUI.call(instance);

				if (instance.get('autoSize')) {
					instance._renderHeightMonitor();
				}
			},

			bindUI: function() {
				var instance = this;

				Textarea.superclass.bindUI.call(instance);

				if (instance.get('autoSize')) {
					instance.get('node').on('keyup', instance._onKeyup, instance);
				}

				instance.after('adjustSize', instance._uiAutoSize);

				instance.after('heightChange', instance._afterHeightChange);
				instance.after('widthChange', instance._afterWidthChange);
			},

			syncUI: function() {
				var instance = this;

				Textarea.superclass.syncUI.call(instance);

				instance._setAutoDimension(instance.get('minHeight'), 'minHeight');
				instance._setAutoDimension(instance.get('maxHeight'), 'maxHeight');

				var width = instance.get('width');
				var height = instance.get('minHeight');

				instance._setAutoDimension(width, 'width');

				instance._uiSetDim('height', height);
				instance._uiSetDim('width', width);
			},

			_afterHeightChange: function(event) {
				var instance = this;

				instance._uiSetDim('height', event.newVal, event.prevVal);
			},

			_afterWidthChange: function(event) {
				var instance = this;

				instance._uiSetDim('width', event.newVal, event.prevVal);
			},

			_onKeyup: function(event) {
				var instance = this;

				instance.fire('adjustSize');
			},

			_renderHeightMonitor: function() {
				var instance = this;

				var heightMonitor = A.Node.create(TPL_HEIGHT_MONITOR_OPEN + TPL_HEIGHT_MONITOR_CLOSE);
				var node = instance.get('node');

				A.getBody().append(heightMonitor);

				instance._heightMonitor = heightMonitor;

				var fontFamily = node.getComputedStyle('fontFamily');
				var fontSize = node.getComputedStyle('fontSize');
				var fontWeight = node.getComputedStyle('fontWeight');
				var lineHeight = node.getComputedStyle('fontSize');

				node.setStyle('height', instance.get('minHeight') + 'px');

				heightMonitor.setStyles(
					{
						fontFamily: fontFamily,
						fontSize: fontSize,
						fontWeight: fontWeight
					}
				);

				if ('outerHTML' in heightMonitor.getDOM()) {
					instance._updateContent = instance._updateOuterContent;
				}
				else {
					instance._updateContent = instance._updateInnerContent;
				}
			},

			_setAutoDimension: function(value, key) {
				var instance = this;

				instance['_' + key] = value;
			},

			_uiAutoSize: function() {
				var instance = this;

				var node = instance.get('node');
				var heightMonitor = instance._heightMonitor;

				var minHeight = instance._minHeight;
				var maxHeight = instance._maxHeight;

				var content = node.val();
				var textNode = document.createTextNode(content);

				heightMonitor.set('innerHTML', '');

				heightMonitor.appendChild(textNode);

				heightMonitor.setStyle('width', node.getComputedStyle('width'));

				content = heightMonitor.get('innerHTML');

				if (!content.length) {
					content = DEFAULT_EMPTY_CONTENT;
				}
				else {
					content += DEFAULT_APPEND_CONTENT;
				}

				instance._updateContent(content);

				var height = Math.max(heightMonitor.get('offsetHeight'), minHeight);

				height = Math.min(height, maxHeight);

				if (height != instance._lastHeight) {
					instance._lastHeight = height;

					instance._uiSetDim('height', height);
				}
			},

			_uiSetDim: function(key, newVal) {
				var instance = this;

				var node = instance.get('node');

				if (Lang.isNumber(newVal)) {
					newVal += 'px';
				}

				node.setStyle(key, newVal);
			},

			_updateInnerContent: function(content) {
				var instance = this;

				return instance._heightMonitor.set('innerHTML', content);
			},

			_updateOuterContent: function(content) {
				var instance = this;

				content = content.replace(/\n/g, '<br />');

				return instance._updateInnerContent(content);
			}
		}
	}
);

A.Textarea = Textarea;

}, '@VERSION@' ,{requires:['aui-form-textfield'], skinnable:true});
AUI.add('aui-form-textfield', function(A) {
var Lang = A.Lang,

	getClassName = A.getClassName,

	NAME = 'textfield',

	CSS_TEXTFIELD = getClassName(NAME);

var Textfield = A.Component.create(
	{
		NAME: NAME,

		ATTRS: {
			selectOnFocus: {
				value: false
			},

			allowOnly: {
				value: null,
				validator: function(value) {
					var instance = this;

					return value instanceof RegExp;
				}
			},

			defaultValue: {
				value: ''
			},

			validator: {
				value: null
			}
		},

		EXTENDS: A.Field,

		prototype: {
			bindUI: function() {
				var instance = this;

				Textfield.superclass.bindUI.call(instance);

				var node = instance.get('node');

				if (instance.get('allowOnly')) {
					node.on('keypress', instance._filterInputText, instance);
				}

				if (instance.get('selectOnFocus')) {
					node.on('focus', instance._selectInputText, instance);
				}

				var defaultValue = instance.get('defaultValue');

				if (defaultValue) {
					node.on('blur', instance._checkDefaultValue, instance);
					node.on('focus', instance._checkDefaultValue, instance);
				}
			},

			syncUI: function() {
				var instance = this;

				var currentValue = instance.get('value');

				if (!currentValue) {
					var defaultValue = instance.get('defaultValue');

					instance.set('value', instance.get('defaultValue'));
				}

				Textfield.superclass.syncUI.apply(instance, arguments);
			},

			_filterInputText: function(event) {
				var instance = this;

				var allowOnly = instance.get('allowOnly');

				var inputChar = String.fromCharCode(event.charCode);

				if (!allowOnly.test(inputChar)) {
					event.halt();
				}
			},

			_checkDefaultValue: function(event) {
				var instance = this;

				var defaultValue = instance.get('defaultValue');
				var node = instance.get('node');
				var currentValue = Lang.trim(instance.get('value'));
				var eventType = event.type;

				var focus = (eventType == 'focus' || eventType == 'focusin');

				if (defaultValue) {
					var value = currentValue;

					if (focus && (currentValue == defaultValue)) {
						value = '';
					}
					else if (!focus && !currentValue) {
						value = defaultValue;
					}

					instance.set('value', value);
				}
			},

			_selectInputText: function(event) {
				var instance = this;

				event.currentTarget.select();
			}
		}
	}
);

A.Textfield = Textfield;

}, '@VERSION@' ,{requires:['aui-form-field']});
<<<<<<< HEAD
=======
AUI.add('aui-form-validator', function(A) {
// API inspired on the amazing jQuery Form Validation - http://jquery.bassistance.de/validate/

var L = A.Lang,
	O = A.Object,
	isBoolean = L.isBoolean,
	isDate = L.isDate,
	isEmpty = O.isEmpty,
	isFunction = L.isFunction,
	isObject = L.isObject,
	isString = L.isString,
	trim = L.trim,

	DASH = '-',
	DOT = '.',
	EMPTY_STRING = '',
	FORM_VALIDATOR = 'form-validator',
	INVALID_DATE = 'Invalid Date',
	PIPE = '|',

	BLUR_HANDLERS = 'blurHandlers',
	CHECKBOX = 'checkbox',
	CONTAINER = 'container',
	CONTAINER_ERROR_CLASS = 'containerErrorClass',
	CONTAINER_VALID_CLASS = 'containerValidClass',
	CONTENT_BOX = 'contentBox',
	ERROR = 'error',
	ERROR_CLASS = 'errorClass',
	EXTRACT_CSS_PREFIX = 'extractCssPrefix',
	EXTRACT_RULES = 'extractRules',
	FIELD = 'field',
	FIELD_CONTAINER = 'fieldContainer',
	FIELD_STRINGS = 'fieldStrings',
	INPUT_HANDLERS = 'inputHandlers',
	MESSAGE = 'message',
	MESSAGE_CONTAINER = 'messageContainer',
	NAME = 'name',
	RADIO = 'radio',
	RULES = 'rules',
	SELECT_TEXT = 'selectText',
	SHOW_ALL_MESSAGES = 'showAllMessages',
	SHOW_MESSAGES = 'showMessages',
	STACK = 'stack',
	STACK_ERROR_CONTAINER = 'stackErrorContainer',
	TYPE = 'type',
	VALID = 'valid',
	VALIDATE_ON_BLUR = 'validateOnBlur',
	VALIDATE_ON_INPUT = 'validateOnInput',
	VALID_CLASS = 'validClass',

	EV_BLUR = 'blur',
	EV_ERROR_FIELD = 'errorField',
	EV_INPUT = 'input',
	EV_RESET = 'reset',
	EV_SUBMIT = 'submit',
	EV_SUBMIT_ERROR = 'submitError',
	EV_VALIDATE_FIELD = 'validateField',
	EV_VALID_FIELD = 'validField',

	getCN = A.getClassName,

	CSS_ERROR = getCN(FORM_VALIDATOR, ERROR),
	CSS_ERROR_CONTAINER = getCN(FORM_VALIDATOR, ERROR, CONTAINER),
	CSS_VALID = getCN(FORM_VALIDATOR, VALID),
	CSS_VALID_CONTAINER = getCN(FORM_VALIDATOR, VALID, CONTAINER),

	CSS_FIELD = getCN(FIELD),
	CSS_MESSAGE = getCN(FORM_VALIDATOR, MESSAGE),
	CSS_STACK_ERROR = getCN(FORM_VALIDATOR, STACK, ERROR),

	TPL_MESSAGE = '<div class="'+CSS_MESSAGE+'"></div>',
	TPL_STACK_ERROR = '<label class="'+CSS_STACK_ERROR+'"></label>',

	UI_ATTRS = [ EXTRACT_RULES, VALIDATE_ON_BLUR, VALIDATE_ON_INPUT ];

YUI.AUI.defaults.FormValidator = {
	STRINGS: {
		DEFAULT: 'Please fix this field.',
		acceptFiles: 'Please enter a value with a valid extension ({0}).',
		alpha: 'Please enter only apha characters.',
		alphanum: 'Please enter only aphanumeric characters.',
		date: 'Please enter a valid date.',
		digits: 'Please enter only digits.',
		email: 'Please enter a valid email address.',
		equalTo: 'Please enter the same value again.',
		max: 'Please enter a value less than or equal to {0}.',
		maxLength: 'Please enter no more than {0} characters.',
		min: 'Please enter a value greater than or equal to {0}.',
		minLength: 'Please enter at least {0} characters.',
		number: 'Please enter a valid number.',
		range: 'Please enter a value between {0} and {1}.',
		rangeLength: 'Please enter a value between {0} and {1} characters long.',
		required: 'This field is required.',
		url: 'Please enter a valid URL.'
	},

	REGEX: {
		alpha: /^[a-z_]+$/i,

		alphanum: /^\w+$/,

		digits: /^\d+$/,

		number: /^[+\-]?(\d+([.,]\d+)?)+$/,

		// Regex from Scott Gonzalez Email Address Validation: http://projects.scottsplayground.com/email_address_validation/
		email: /^((([a-z]|\d|[!#\$%&'\*\+\-\/=\?\^_`{\|}~]|[\u00A0-\uD7FF\uF900-\uFDCF\uFDF0-\uFFEF])+(\.([a-z]|\d|[!#\$%&'\*\+\-\/=\?\^_`{\|}~]|[\u00A0-\uD7FF\uF900-\uFDCF\uFDF0-\uFFEF])+)*)|((\x22)((((\x20|\x09)*(\x0d\x0a))?(\x20|\x09)+)?(([\x01-\x08\x0b\x0c\x0e-\x1f\x7f]|\x21|[\x23-\x5b]|[\x5d-\x7e]|[\u00A0-\uD7FF\uF900-\uFDCF\uFDF0-\uFFEF])|(\\([\x01-\x09\x0b\x0c\x0d-\x7f]|[\u00A0-\uD7FF\uF900-\uFDCF\uFDF0-\uFFEF]))))*(((\x20|\x09)*(\x0d\x0a))?(\x20|\x09)+)?(\x22)))@((([a-z]|\d|[\u00A0-\uD7FF\uF900-\uFDCF\uFDF0-\uFFEF])|(([a-z]|\d|[\u00A0-\uD7FF\uF900-\uFDCF\uFDF0-\uFFEF])([a-z]|\d|-|\.|_|~|[\u00A0-\uD7FF\uF900-\uFDCF\uFDF0-\uFFEF])*([a-z]|\d|[\u00A0-\uD7FF\uF900-\uFDCF\uFDF0-\uFFEF])))\.)+(([a-z]|[\u00A0-\uD7FF\uF900-\uFDCF\uFDF0-\uFFEF])|(([a-z]|[\u00A0-\uD7FF\uF900-\uFDCF\uFDF0-\uFFEF])([a-z]|\d|-|\.|_|~|[\u00A0-\uD7FF\uF900-\uFDCF\uFDF0-\uFFEF])*([a-z]|[\u00A0-\uD7FF\uF900-\uFDCF\uFDF0-\uFFEF])))\.?$/i,

		// Regex from Scott Gonzalez IRI: http://projects.scottsplayground.com/iri/
		url: /^(https?|ftp):\/\/(((([a-z]|\d|-|\.|_|~|[\u00A0-\uD7FF\uF900-\uFDCF\uFDF0-\uFFEF])|(%[\da-f]{2})|[!\$&'\(\)\*\+,;=]|:)*@)?(((\d|[1-9]\d|1\d\d|2[0-4]\d|25[0-5])\.(\d|[1-9]\d|1\d\d|2[0-4]\d|25[0-5])\.(\d|[1-9]\d|1\d\d|2[0-4]\d|25[0-5])\.(\d|[1-9]\d|1\d\d|2[0-4]\d|25[0-5]))|((([a-z]|\d|[\u00A0-\uD7FF\uF900-\uFDCF\uFDF0-\uFFEF])|(([a-z]|\d|[\u00A0-\uD7FF\uF900-\uFDCF\uFDF0-\uFFEF])([a-z]|\d|-|\.|_|~|[\u00A0-\uD7FF\uF900-\uFDCF\uFDF0-\uFFEF])*([a-z]|\d|[\u00A0-\uD7FF\uF900-\uFDCF\uFDF0-\uFFEF])))\.)+(([a-z]|[\u00A0-\uD7FF\uF900-\uFDCF\uFDF0-\uFFEF])|(([a-z]|[\u00A0-\uD7FF\uF900-\uFDCF\uFDF0-\uFFEF])([a-z]|\d|-|\.|_|~|[\u00A0-\uD7FF\uF900-\uFDCF\uFDF0-\uFFEF])*([a-z]|[\u00A0-\uD7FF\uF900-\uFDCF\uFDF0-\uFFEF])))\.?)(:\d*)?)(\/((([a-z]|\d|-|\.|_|~|[\u00A0-\uD7FF\uF900-\uFDCF\uFDF0-\uFFEF])|(%[\da-f]{2})|[!\$&'\(\)\*\+,;=]|:|@)+(\/(([a-z]|\d|-|\.|_|~|[\u00A0-\uD7FF\uF900-\uFDCF\uFDF0-\uFFEF])|(%[\da-f]{2})|[!\$&'\(\)\*\+,;=]|:|@)*)*)?)?(\?((([a-z]|\d|-|\.|_|~|[\u00A0-\uD7FF\uF900-\uFDCF\uFDF0-\uFFEF])|(%[\da-f]{2})|[!\$&'\(\)\*\+,;=]|:|@)|[\uE000-\uF8FF]|\/|\?)*)?(\#((([a-z]|\d|-|\.|_|~|[\u00A0-\uD7FF\uF900-\uFDCF\uFDF0-\uFFEF])|(%[\da-f]{2})|[!\$&'\(\)\*\+,;=]|:|@)|\/|\?)*)?$/i
	},

	RULES: {
		acceptFiles: function(val, node, ruleValue) {
			var regex = null;

			if (isString(ruleValue)) {
				// convert syntax (jpg, png) or (jpg png) to regex syntax (jpg|png)
				var extensions = ruleValue.split(/,\s*|\b\s*/).join(PIPE);

				regex = new RegExp('[.](' + extensions + ')$', 'i');
			}

			return regex && regex.test(val);
		},

		date: function(val, node, ruleValue) {
			var date = new Date(val);

			return (isDate(date) && (date != INVALID_DATE) && !isNaN(date));
		},

		equalTo: function(val, node, ruleValue) {
			var comparator = A.one(ruleValue);

			return comparator && (trim(comparator.val()) == val);
		},

		max: function(val, node, ruleValue) {
			return (FormValidator.toNumber(val) <= ruleValue);
		},

		maxLength: function(val, node, ruleValue) {
			return (val.length <= ruleValue);
		},

		min: function(val, node, ruleValue) {
			return (FormValidator.toNumber(val) >= ruleValue);
		},

		minLength: function(val, node, ruleValue) {
			return (val.length >= ruleValue);
		},

		range: function(val, node, ruleValue) {
			var num = FormValidator.toNumber(val);

			return (num >= ruleValue[0]) && (num <= ruleValue[1]);
		},

		rangeLength: function(val, node, ruleValue) {
			var length = val.length;

			return (length >= ruleValue[0]) && (length <= ruleValue[1]);
		},

		required: function(val, node, ruleValue) {
			var instance = this;

			if (A.FormValidator.isCheckable(node)) {
				var name = node.get(NAME);
				var elements = instance.getElementsByName(name);

				return (elements.filter(':checked').size() > 0);
			}
			else {
				return !!val;
			}
		}
	}
};

var FormValidator = A.Component.create({
	NAME: FORM_VALIDATOR,

	ATTRS: {
		containerErrorClass: {
			value: CSS_ERROR_CONTAINER,
			validator: isString
		},

		containerValidClass: {
			value: CSS_VALID_CONTAINER,
			validator: isString
		},

		errorClass: {
			value: CSS_ERROR,
			validator: isString
		},

		extractCssPrefix: {
			value: CSS_FIELD+DASH,
			validator: isString
		},

		extractRules: {
			value: true,
			validator: isBoolean
		},

		fieldContainer: {
			value: DOT+CSS_FIELD
		},

		fieldStrings: {
			value: {},
			validator: isObject
		},

		messageContainer: {
			getter: function(val) {
				return A.Node.create(val).clone();
			},
			value: TPL_MESSAGE
		},

		render: {
			value: true
		},

		strings: {
			valueFn: function() {
				return YUI.AUI.defaults.FormValidator.STRINGS;
			}
		},

		rules: {
			validator: isObject,
			value: {}
		},

		selectText: {
			value: true,
			validator: isBoolean
		},

		showMessages: {
			value: true,
			validator: isBoolean
		},

		showAllMessages: {
			value: false,
			validator: isBoolean
		},

		stackErrorContainer: {
			getter: function(val) {
				return A.Node.create(val).clone();
			},
			value: TPL_STACK_ERROR
		},

		validateOnBlur: {
			value: true,
			validator: isBoolean
		},

		validateOnInput: {
			value: false,
			validator: isBoolean
		},

		validClass: {
			value: CSS_VALID,
			validator: isString
		}
	},

	isCheckable: function(node) {
		var nodeType = node.get(TYPE).toLowerCase();

		return (nodeType == CHECKBOX || nodeType == RADIO);
	},

	toNumber: function(val) {
		return parseFloat(val) || 0;
	},

	EXTENDS: A.Widget,

	UI_ATTRS: UI_ATTRS,

	prototype: {
		CONTENT_TEMPLATE: null,
		UI_EVENTS: {},

		initializer: function() {
			var instance = this;

			instance.blurHandlers = [];
			instance.errors = {};
			instance.inputHandlers = [];
			instance.stackErrorContainers = {};
		},

		bindUI: function() {
			var instance = this;

			instance._createEvents();
			instance._bindValidation();
		},

		addFieldError: function(field, ruleName) {
			var instance = this;
			var errors = instance.errors;
			var name = field.get(NAME);

			if (!errors[name]) {
				errors[name] = [];
			}

			errors[name].push(ruleName);
		},

		clearFieldError: function(field) {
			var instance = this;

			delete instance.errors[field.get(NAME)];
		},

		eachRule: function(fn) {
			var instance = this;

			A.each(
				instance.get(RULES),
				function(rule, fieldName) {
					if (isFunction(fn)) {
						fn.apply(instance, [rule, fieldName]);
					}
				}
			);
		},

		findFieldContainer: function(field) {
			var instance = this;
			var fieldContainer = instance.get(FIELD_CONTAINER);

			if (fieldContainer) {
				return field.ancestor(fieldContainer);
			}
		},

		focusInvalidField: function() {
			var instance = this;
			var contentBox = instance.get(CONTENT_BOX);
			var field = contentBox.one(DOT+CSS_ERROR);

			if (field) {
				if (instance.get(SELECT_TEXT)) {
					field.selectText();
				}

				field.focus();
			}
		},

		getElementsByName: function(name) {
			var instance = this;

			return instance.get(CONTENT_BOX).all('[name="' + name + '"]');
		},

		getField: function(field) {
			var instance = this;

			if (isString(field)) {
				field = instance.getElementsByName(field).item(0);
			}

			return field;
		},

		getFieldError: function(field) {
			var instance = this;

			return instance.errors[field.get(NAME)];
		},

		getFieldStackErrorContainer: function(field) {
			var instance = this;
			var name = field.get(NAME);
			var stackContainers = instance.stackErrorContainers;

			if (!stackContainers[name]) {
				stackContainers[name] = instance.get(STACK_ERROR_CONTAINER);
			}

			return stackContainers[name];
		},

		getFieldErrorMessage: function(field, rule) {
			var instance = this;
			var fieldName = field.get(NAME);
			var fieldStrings = instance.get(FIELD_STRINGS)[fieldName] || {};
			var fieldRules = instance.get(RULES)[fieldName];

			var strings = instance.getStrings();
			var substituteRulesMap = {};

			if (rule in fieldRules) {
				var ruleValue = A.Array(fieldRules[rule]);

				A.each(
					ruleValue,
					function(value, index) {
						substituteRulesMap[index] = [value].join(EMPTY_STRING);
					}
				);
			}

			var message = (fieldStrings[rule] || strings[rule] || strings.DEFAULT);

			return L.sub(message, substituteRulesMap);
		},

		hasErrors: function() {
			var instance = this;

			return !isEmpty(instance.errors);
		},

		highlight: function(field, valid) {
			var instance = this;
			var fieldContainer = instance.findFieldContainer(field);

			instance._highlightHelper(
				field,
				instance.get(ERROR_CLASS),
				instance.get(VALID_CLASS),
				valid
			);

			instance._highlightHelper(
				fieldContainer,
				instance.get(CONTAINER_ERROR_CLASS),
				instance.get(CONTAINER_VALID_CLASS),
				valid
			);
		},

		normalizeRuleValue: function(ruleValue) {
			var instance = this;

			return isFunction(ruleValue) ? ruleValue.apply(instance) : ruleValue;
		},

		unhighlight: function(field) {
			var instance = this;

			instance.highlight(field, true);
		},

		printStackError: function(field, container, errors) {
			var instance = this;

			if (!instance.get(SHOW_ALL_MESSAGES)) {
				errors = errors.slice(0, 1);
			}

			container.empty();

			A.each(
				errors,
				function(error, index) {
					var message = instance.getFieldErrorMessage(field, error);
					var messageEl = instance.get(MESSAGE_CONTAINER).addClass(error);

					container.append(
						messageEl.html(message)
					);
				}
			);
		},

		resetAllFields: function() {
			var instance = this;

			instance.eachRule(
				function(rule, fieldName) {
					var field = instance.getField(fieldName);

					instance.resetField(field);
				}
			);
		},

		resetField: function(field) {
			var instance = this;
			var stackContainer = instance.getFieldStackErrorContainer(field);

			stackContainer.remove();

			instance.resetFieldCss(field);

			instance.clearFieldError(field);
		},

		resetFieldCss: function(field) {
			var instance = this;
			var fieldContainer = instance.findFieldContainer(field);

			var removeClasses = function(elem, classAttrs) {
				if (elem) {
					A.each(classAttrs, function(attrName) {
						elem.removeClass(
							instance.get(attrName)
						);
					});
				}
			};

			removeClasses(field, [VALID_CLASS, ERROR_CLASS]);
			removeClasses(fieldContainer, [CONTAINER_VALID_CLASS, CONTAINER_ERROR_CLASS]);
		},

		validatable: function(field) {
			var instance = this;
			var fieldRules = instance.get(RULES)[field.get(NAME)];

			var required = instance.normalizeRuleValue(fieldRules.required);
			var hasValue = YUI.AUI.defaults.FormValidator.RULES.required.apply(instance, [field.val(), field]);

			return (required || (!required && hasValue) || fieldRules.custom);
		},

		validate: function() {
			var instance = this;

			instance.eachRule(
				function(rule, fieldName) {
					instance.validateField(fieldName);
				}
			);

			instance.focusInvalidField();
		},

		validateField: function(field) {
			var instance = this;
			var fieldNode = instance.getField(field);

			if (fieldNode) {
				var validatable = instance.validatable(fieldNode);

				instance.resetField(fieldNode);

				if (validatable) {
					instance.fire(EV_VALIDATE_FIELD, {
						validator: {
							field: fieldNode
						}
					});
				}
			}
		},

		_bindValidation: function() {
			var instance = this;
			var form = instance.get(CONTENT_BOX);

			form.on(EV_RESET, A.bind(instance._onFormReset, instance));
			form.on(EV_SUBMIT, A.bind(instance._onFormSubmit, instance));
		},

		_createEvents: function() {
			var instance = this;

			// create publish function for kweight optimization
			var publish = function(name, fn) {
				instance.publish(name, {
		            defaultFn: fn
		        });
			};

			publish(
				EV_ERROR_FIELD,
				instance._defErrorFieldFn
			);

			publish(
				EV_VALID_FIELD,
				instance._defValidFieldFn
			);

			publish(
				EV_VALIDATE_FIELD,
				instance._defValidateFieldFn
			);
		},

		_defErrorFieldFn: function(event) {
			var instance = this;
			var validator = event.validator;
			var field = validator.field;

			instance.highlight(field);

			if (instance.get(SHOW_MESSAGES)) {
				var stackContainer = instance.getFieldStackErrorContainer(field);

				field.placeBefore(stackContainer);

				instance.printStackError(
					field,
					stackContainer,
					validator.errors
				);
			}
		},

		_defValidFieldFn: function(event) {
			var instance = this;
			var field = event.validator.field;

			instance.unhighlight(field);
		},

		_defValidateFieldFn: function(event) {
			var instance = this;
			var field = event.validator.field;
			var fieldRules = instance.get(RULES)[field.get(NAME)];

			A.each(
				fieldRules,
				function(ruleValue, ruleName) {
					var rule = YUI.AUI.defaults.FormValidator.RULES[ruleName];
					var fieldValue = trim(field.val());

					ruleValue = instance.normalizeRuleValue(ruleValue);

					if (isFunction(rule) &&
						!rule.apply(instance, [fieldValue, field, ruleValue])) {

						instance.addFieldError(field, ruleName);
					}
				}
			);

			var fieldErrors = instance.getFieldError(field);

			if (fieldErrors) {
				instance.fire(EV_ERROR_FIELD, {
					validator: {
						field: field,
						errors: fieldErrors
					}
				});
			}
			else {
				instance.fire(EV_VALID_FIELD, {
					validator: {
						field: field
					}
				});
			}
		},

		_highlightHelper: function(field, errorClass, validClass, valid) {
			if (field) {
				if (valid) {
					field.removeClass(errorClass).addClass(validClass);
				}
				else {
					field.removeClass(validClass).addClass(errorClass);
				}
			}
		},

		_onBlurField: function(event) {
			var instance = this;
			var fieldName = event.currentTarget.get(NAME);

			instance.validateField(fieldName);
		},

		_onFieldInputChange: function(event) {
			var instance = this;

			instance.validateField(event.currentTarget);
		},

		_onFormSubmit: function(event) {
			var instance = this;

			var data = {
				validator: {
					formEvent: event
				}
			};

			instance.validate();

			if (instance.hasErrors()) {
				data.validator.errors = instance.errors;

				instance.fire(EV_SUBMIT_ERROR, data);

				event.halt();
			}
			else {
				instance.fire(EV_SUBMIT, data);
			}
		},

		_onFormReset: function(event) {
			var instance = this;

			instance.resetAllFields();
		},

		// helper method for k-weight optimizations
		_bindValidateHelper: function(bind, evType, fn, handler) {
			var instance = this;

			instance._unbindHandlers(handler);

			if (bind) {
				instance.eachRule(
					function(rule, fieldName) {
						var field = instance.getElementsByName(fieldName);

						instance[handler].push(
							field.on(evType, A.bind(fn, instance))
						);
					}
				);
			}
		},

		_uiSetExtractRules: function(val) {
			var instance = this;

			if (val) {
				var form = instance.get(CONTENT_BOX);
				var rules = instance.get(RULES);
				var extractCssPrefix = instance.get(EXTRACT_CSS_PREFIX);

				A.each(
					YUI.AUI.defaults.FormValidator.RULES,
					function(ruleValue, ruleName) {
						var query = [DOT, extractCssPrefix, ruleName].join(EMPTY_STRING);

						form.all(query).each(
							function(node) {
								if (node.get(TYPE)) {
									var fieldName = node.get(NAME);

									if (!rules[fieldName]) {
										rules[fieldName] = {};
									}

									if (!(ruleName in rules[fieldName])) {
										rules[fieldName][ruleName] = true;
									}
								}
							}
						);
					}
				);
			}
		},

		_uiSetValidateOnInput: function(bind) {
			var instance = this;

			instance._bindValidateHelper(bind, EV_INPUT, instance._onFieldInputChange, INPUT_HANDLERS);
		},

		_uiSetValidateOnBlur: function(bind) {
			var instance = this;

			instance._bindValidateHelper(bind, EV_BLUR, instance._onBlurField, BLUR_HANDLERS);
		},

		_unbindHandlers: function(handler) {
			var instance = this;

			A.each(
				instance[handler],
				function(handler) {
					handler.detach();
				}
			);

			instance[handler] = [];
		}
	}
});

A.each(
	YUI.AUI.defaults.FormValidator.REGEX,
	function(regex, key) {
		YUI.AUI.defaults.FormValidator.RULES[key] = function(val, node, ruleValue) {
			return YUI.AUI.defaults.FormValidator.REGEX[key].test(val);
		};
	}
);

A.FormValidator = FormValidator;

}, '@VERSION@' ,{requires:['aui-base','aui-event-input','selector-css3']});
>>>>>>> 3813ab71


AUI.add('aui-form', function(A){}, '@VERSION@' ,{use:['aui-form-base','aui-form-combobox','aui-form-field','aui-form-select','aui-form-textarea','aui-form-textfield'], skinnable:false});
<|MERGE_RESOLUTION|>--- conflicted
+++ resolved
@@ -615,7 +615,7 @@
 
 A.Combobox = Combobox;
 
-}, '@VERSION@' ,{requires:['aui-form-textarea','aui-toolbar'], skinnable:true});
+}, '@VERSION@' ,{skinnable:true, requires:['aui-form-textarea','aui-toolbar']});
 AUI.add('aui-form-field', function(A) {
 var Lang = A.Lang,
 
@@ -1536,7 +1536,7 @@
 
 A.Textarea = Textarea;
 
-}, '@VERSION@' ,{requires:['aui-form-textfield'], skinnable:true});
+}, '@VERSION@' ,{skinnable:true, requires:['aui-form-textfield']});
 AUI.add('aui-form-textfield', function(A) {
 var Lang = A.Lang,
 
@@ -1661,822 +1661,6 @@
 A.Textfield = Textfield;
 
 }, '@VERSION@' ,{requires:['aui-form-field']});
-<<<<<<< HEAD
-=======
-AUI.add('aui-form-validator', function(A) {
-// API inspired on the amazing jQuery Form Validation - http://jquery.bassistance.de/validate/
-
-var L = A.Lang,
-	O = A.Object,
-	isBoolean = L.isBoolean,
-	isDate = L.isDate,
-	isEmpty = O.isEmpty,
-	isFunction = L.isFunction,
-	isObject = L.isObject,
-	isString = L.isString,
-	trim = L.trim,
-
-	DASH = '-',
-	DOT = '.',
-	EMPTY_STRING = '',
-	FORM_VALIDATOR = 'form-validator',
-	INVALID_DATE = 'Invalid Date',
-	PIPE = '|',
-
-	BLUR_HANDLERS = 'blurHandlers',
-	CHECKBOX = 'checkbox',
-	CONTAINER = 'container',
-	CONTAINER_ERROR_CLASS = 'containerErrorClass',
-	CONTAINER_VALID_CLASS = 'containerValidClass',
-	CONTENT_BOX = 'contentBox',
-	ERROR = 'error',
-	ERROR_CLASS = 'errorClass',
-	EXTRACT_CSS_PREFIX = 'extractCssPrefix',
-	EXTRACT_RULES = 'extractRules',
-	FIELD = 'field',
-	FIELD_CONTAINER = 'fieldContainer',
-	FIELD_STRINGS = 'fieldStrings',
-	INPUT_HANDLERS = 'inputHandlers',
-	MESSAGE = 'message',
-	MESSAGE_CONTAINER = 'messageContainer',
-	NAME = 'name',
-	RADIO = 'radio',
-	RULES = 'rules',
-	SELECT_TEXT = 'selectText',
-	SHOW_ALL_MESSAGES = 'showAllMessages',
-	SHOW_MESSAGES = 'showMessages',
-	STACK = 'stack',
-	STACK_ERROR_CONTAINER = 'stackErrorContainer',
-	TYPE = 'type',
-	VALID = 'valid',
-	VALIDATE_ON_BLUR = 'validateOnBlur',
-	VALIDATE_ON_INPUT = 'validateOnInput',
-	VALID_CLASS = 'validClass',
-
-	EV_BLUR = 'blur',
-	EV_ERROR_FIELD = 'errorField',
-	EV_INPUT = 'input',
-	EV_RESET = 'reset',
-	EV_SUBMIT = 'submit',
-	EV_SUBMIT_ERROR = 'submitError',
-	EV_VALIDATE_FIELD = 'validateField',
-	EV_VALID_FIELD = 'validField',
-
-	getCN = A.getClassName,
-
-	CSS_ERROR = getCN(FORM_VALIDATOR, ERROR),
-	CSS_ERROR_CONTAINER = getCN(FORM_VALIDATOR, ERROR, CONTAINER),
-	CSS_VALID = getCN(FORM_VALIDATOR, VALID),
-	CSS_VALID_CONTAINER = getCN(FORM_VALIDATOR, VALID, CONTAINER),
-
-	CSS_FIELD = getCN(FIELD),
-	CSS_MESSAGE = getCN(FORM_VALIDATOR, MESSAGE),
-	CSS_STACK_ERROR = getCN(FORM_VALIDATOR, STACK, ERROR),
-
-	TPL_MESSAGE = '<div class="'+CSS_MESSAGE+'"></div>',
-	TPL_STACK_ERROR = '<label class="'+CSS_STACK_ERROR+'"></label>',
-
-	UI_ATTRS = [ EXTRACT_RULES, VALIDATE_ON_BLUR, VALIDATE_ON_INPUT ];
-
-YUI.AUI.defaults.FormValidator = {
-	STRINGS: {
-		DEFAULT: 'Please fix this field.',
-		acceptFiles: 'Please enter a value with a valid extension ({0}).',
-		alpha: 'Please enter only apha characters.',
-		alphanum: 'Please enter only aphanumeric characters.',
-		date: 'Please enter a valid date.',
-		digits: 'Please enter only digits.',
-		email: 'Please enter a valid email address.',
-		equalTo: 'Please enter the same value again.',
-		max: 'Please enter a value less than or equal to {0}.',
-		maxLength: 'Please enter no more than {0} characters.',
-		min: 'Please enter a value greater than or equal to {0}.',
-		minLength: 'Please enter at least {0} characters.',
-		number: 'Please enter a valid number.',
-		range: 'Please enter a value between {0} and {1}.',
-		rangeLength: 'Please enter a value between {0} and {1} characters long.',
-		required: 'This field is required.',
-		url: 'Please enter a valid URL.'
-	},
-
-	REGEX: {
-		alpha: /^[a-z_]+$/i,
-
-		alphanum: /^\w+$/,
-
-		digits: /^\d+$/,
-
-		number: /^[+\-]?(\d+([.,]\d+)?)+$/,
-
-		// Regex from Scott Gonzalez Email Address Validation: http://projects.scottsplayground.com/email_address_validation/
-		email: /^((([a-z]|\d|[!#\$%&'\*\+\-\/=\?\^_`{\|}~]|[\u00A0-\uD7FF\uF900-\uFDCF\uFDF0-\uFFEF])+(\.([a-z]|\d|[!#\$%&'\*\+\-\/=\?\^_`{\|}~]|[\u00A0-\uD7FF\uF900-\uFDCF\uFDF0-\uFFEF])+)*)|((\x22)((((\x20|\x09)*(\x0d\x0a))?(\x20|\x09)+)?(([\x01-\x08\x0b\x0c\x0e-\x1f\x7f]|\x21|[\x23-\x5b]|[\x5d-\x7e]|[\u00A0-\uD7FF\uF900-\uFDCF\uFDF0-\uFFEF])|(\\([\x01-\x09\x0b\x0c\x0d-\x7f]|[\u00A0-\uD7FF\uF900-\uFDCF\uFDF0-\uFFEF]))))*(((\x20|\x09)*(\x0d\x0a))?(\x20|\x09)+)?(\x22)))@((([a-z]|\d|[\u00A0-\uD7FF\uF900-\uFDCF\uFDF0-\uFFEF])|(([a-z]|\d|[\u00A0-\uD7FF\uF900-\uFDCF\uFDF0-\uFFEF])([a-z]|\d|-|\.|_|~|[\u00A0-\uD7FF\uF900-\uFDCF\uFDF0-\uFFEF])*([a-z]|\d|[\u00A0-\uD7FF\uF900-\uFDCF\uFDF0-\uFFEF])))\.)+(([a-z]|[\u00A0-\uD7FF\uF900-\uFDCF\uFDF0-\uFFEF])|(([a-z]|[\u00A0-\uD7FF\uF900-\uFDCF\uFDF0-\uFFEF])([a-z]|\d|-|\.|_|~|[\u00A0-\uD7FF\uF900-\uFDCF\uFDF0-\uFFEF])*([a-z]|[\u00A0-\uD7FF\uF900-\uFDCF\uFDF0-\uFFEF])))\.?$/i,
-
-		// Regex from Scott Gonzalez IRI: http://projects.scottsplayground.com/iri/
-		url: /^(https?|ftp):\/\/(((([a-z]|\d|-|\.|_|~|[\u00A0-\uD7FF\uF900-\uFDCF\uFDF0-\uFFEF])|(%[\da-f]{2})|[!\$&'\(\)\*\+,;=]|:)*@)?(((\d|[1-9]\d|1\d\d|2[0-4]\d|25[0-5])\.(\d|[1-9]\d|1\d\d|2[0-4]\d|25[0-5])\.(\d|[1-9]\d|1\d\d|2[0-4]\d|25[0-5])\.(\d|[1-9]\d|1\d\d|2[0-4]\d|25[0-5]))|((([a-z]|\d|[\u00A0-\uD7FF\uF900-\uFDCF\uFDF0-\uFFEF])|(([a-z]|\d|[\u00A0-\uD7FF\uF900-\uFDCF\uFDF0-\uFFEF])([a-z]|\d|-|\.|_|~|[\u00A0-\uD7FF\uF900-\uFDCF\uFDF0-\uFFEF])*([a-z]|\d|[\u00A0-\uD7FF\uF900-\uFDCF\uFDF0-\uFFEF])))\.)+(([a-z]|[\u00A0-\uD7FF\uF900-\uFDCF\uFDF0-\uFFEF])|(([a-z]|[\u00A0-\uD7FF\uF900-\uFDCF\uFDF0-\uFFEF])([a-z]|\d|-|\.|_|~|[\u00A0-\uD7FF\uF900-\uFDCF\uFDF0-\uFFEF])*([a-z]|[\u00A0-\uD7FF\uF900-\uFDCF\uFDF0-\uFFEF])))\.?)(:\d*)?)(\/((([a-z]|\d|-|\.|_|~|[\u00A0-\uD7FF\uF900-\uFDCF\uFDF0-\uFFEF])|(%[\da-f]{2})|[!\$&'\(\)\*\+,;=]|:|@)+(\/(([a-z]|\d|-|\.|_|~|[\u00A0-\uD7FF\uF900-\uFDCF\uFDF0-\uFFEF])|(%[\da-f]{2})|[!\$&'\(\)\*\+,;=]|:|@)*)*)?)?(\?((([a-z]|\d|-|\.|_|~|[\u00A0-\uD7FF\uF900-\uFDCF\uFDF0-\uFFEF])|(%[\da-f]{2})|[!\$&'\(\)\*\+,;=]|:|@)|[\uE000-\uF8FF]|\/|\?)*)?(\#((([a-z]|\d|-|\.|_|~|[\u00A0-\uD7FF\uF900-\uFDCF\uFDF0-\uFFEF])|(%[\da-f]{2})|[!\$&'\(\)\*\+,;=]|:|@)|\/|\?)*)?$/i
-	},
-
-	RULES: {
-		acceptFiles: function(val, node, ruleValue) {
-			var regex = null;
-
-			if (isString(ruleValue)) {
-				// convert syntax (jpg, png) or (jpg png) to regex syntax (jpg|png)
-				var extensions = ruleValue.split(/,\s*|\b\s*/).join(PIPE);
-
-				regex = new RegExp('[.](' + extensions + ')$', 'i');
-			}
-
-			return regex && regex.test(val);
-		},
-
-		date: function(val, node, ruleValue) {
-			var date = new Date(val);
-
-			return (isDate(date) && (date != INVALID_DATE) && !isNaN(date));
-		},
-
-		equalTo: function(val, node, ruleValue) {
-			var comparator = A.one(ruleValue);
-
-			return comparator && (trim(comparator.val()) == val);
-		},
-
-		max: function(val, node, ruleValue) {
-			return (FormValidator.toNumber(val) <= ruleValue);
-		},
-
-		maxLength: function(val, node, ruleValue) {
-			return (val.length <= ruleValue);
-		},
-
-		min: function(val, node, ruleValue) {
-			return (FormValidator.toNumber(val) >= ruleValue);
-		},
-
-		minLength: function(val, node, ruleValue) {
-			return (val.length >= ruleValue);
-		},
-
-		range: function(val, node, ruleValue) {
-			var num = FormValidator.toNumber(val);
-
-			return (num >= ruleValue[0]) && (num <= ruleValue[1]);
-		},
-
-		rangeLength: function(val, node, ruleValue) {
-			var length = val.length;
-
-			return (length >= ruleValue[0]) && (length <= ruleValue[1]);
-		},
-
-		required: function(val, node, ruleValue) {
-			var instance = this;
-
-			if (A.FormValidator.isCheckable(node)) {
-				var name = node.get(NAME);
-				var elements = instance.getElementsByName(name);
-
-				return (elements.filter(':checked').size() > 0);
-			}
-			else {
-				return !!val;
-			}
-		}
-	}
-};
-
-var FormValidator = A.Component.create({
-	NAME: FORM_VALIDATOR,
-
-	ATTRS: {
-		containerErrorClass: {
-			value: CSS_ERROR_CONTAINER,
-			validator: isString
-		},
-
-		containerValidClass: {
-			value: CSS_VALID_CONTAINER,
-			validator: isString
-		},
-
-		errorClass: {
-			value: CSS_ERROR,
-			validator: isString
-		},
-
-		extractCssPrefix: {
-			value: CSS_FIELD+DASH,
-			validator: isString
-		},
-
-		extractRules: {
-			value: true,
-			validator: isBoolean
-		},
-
-		fieldContainer: {
-			value: DOT+CSS_FIELD
-		},
-
-		fieldStrings: {
-			value: {},
-			validator: isObject
-		},
-
-		messageContainer: {
-			getter: function(val) {
-				return A.Node.create(val).clone();
-			},
-			value: TPL_MESSAGE
-		},
-
-		render: {
-			value: true
-		},
-
-		strings: {
-			valueFn: function() {
-				return YUI.AUI.defaults.FormValidator.STRINGS;
-			}
-		},
-
-		rules: {
-			validator: isObject,
-			value: {}
-		},
-
-		selectText: {
-			value: true,
-			validator: isBoolean
-		},
-
-		showMessages: {
-			value: true,
-			validator: isBoolean
-		},
-
-		showAllMessages: {
-			value: false,
-			validator: isBoolean
-		},
-
-		stackErrorContainer: {
-			getter: function(val) {
-				return A.Node.create(val).clone();
-			},
-			value: TPL_STACK_ERROR
-		},
-
-		validateOnBlur: {
-			value: true,
-			validator: isBoolean
-		},
-
-		validateOnInput: {
-			value: false,
-			validator: isBoolean
-		},
-
-		validClass: {
-			value: CSS_VALID,
-			validator: isString
-		}
-	},
-
-	isCheckable: function(node) {
-		var nodeType = node.get(TYPE).toLowerCase();
-
-		return (nodeType == CHECKBOX || nodeType == RADIO);
-	},
-
-	toNumber: function(val) {
-		return parseFloat(val) || 0;
-	},
-
-	EXTENDS: A.Widget,
-
-	UI_ATTRS: UI_ATTRS,
-
-	prototype: {
-		CONTENT_TEMPLATE: null,
-		UI_EVENTS: {},
-
-		initializer: function() {
-			var instance = this;
-
-			instance.blurHandlers = [];
-			instance.errors = {};
-			instance.inputHandlers = [];
-			instance.stackErrorContainers = {};
-		},
-
-		bindUI: function() {
-			var instance = this;
-
-			instance._createEvents();
-			instance._bindValidation();
-		},
-
-		addFieldError: function(field, ruleName) {
-			var instance = this;
-			var errors = instance.errors;
-			var name = field.get(NAME);
-
-			if (!errors[name]) {
-				errors[name] = [];
-			}
-
-			errors[name].push(ruleName);
-		},
-
-		clearFieldError: function(field) {
-			var instance = this;
-
-			delete instance.errors[field.get(NAME)];
-		},
-
-		eachRule: function(fn) {
-			var instance = this;
-
-			A.each(
-				instance.get(RULES),
-				function(rule, fieldName) {
-					if (isFunction(fn)) {
-						fn.apply(instance, [rule, fieldName]);
-					}
-				}
-			);
-		},
-
-		findFieldContainer: function(field) {
-			var instance = this;
-			var fieldContainer = instance.get(FIELD_CONTAINER);
-
-			if (fieldContainer) {
-				return field.ancestor(fieldContainer);
-			}
-		},
-
-		focusInvalidField: function() {
-			var instance = this;
-			var contentBox = instance.get(CONTENT_BOX);
-			var field = contentBox.one(DOT+CSS_ERROR);
-
-			if (field) {
-				if (instance.get(SELECT_TEXT)) {
-					field.selectText();
-				}
-
-				field.focus();
-			}
-		},
-
-		getElementsByName: function(name) {
-			var instance = this;
-
-			return instance.get(CONTENT_BOX).all('[name="' + name + '"]');
-		},
-
-		getField: function(field) {
-			var instance = this;
-
-			if (isString(field)) {
-				field = instance.getElementsByName(field).item(0);
-			}
-
-			return field;
-		},
-
-		getFieldError: function(field) {
-			var instance = this;
-
-			return instance.errors[field.get(NAME)];
-		},
-
-		getFieldStackErrorContainer: function(field) {
-			var instance = this;
-			var name = field.get(NAME);
-			var stackContainers = instance.stackErrorContainers;
-
-			if (!stackContainers[name]) {
-				stackContainers[name] = instance.get(STACK_ERROR_CONTAINER);
-			}
-
-			return stackContainers[name];
-		},
-
-		getFieldErrorMessage: function(field, rule) {
-			var instance = this;
-			var fieldName = field.get(NAME);
-			var fieldStrings = instance.get(FIELD_STRINGS)[fieldName] || {};
-			var fieldRules = instance.get(RULES)[fieldName];
-
-			var strings = instance.getStrings();
-			var substituteRulesMap = {};
-
-			if (rule in fieldRules) {
-				var ruleValue = A.Array(fieldRules[rule]);
-
-				A.each(
-					ruleValue,
-					function(value, index) {
-						substituteRulesMap[index] = [value].join(EMPTY_STRING);
-					}
-				);
-			}
-
-			var message = (fieldStrings[rule] || strings[rule] || strings.DEFAULT);
-
-			return L.sub(message, substituteRulesMap);
-		},
-
-		hasErrors: function() {
-			var instance = this;
-
-			return !isEmpty(instance.errors);
-		},
-
-		highlight: function(field, valid) {
-			var instance = this;
-			var fieldContainer = instance.findFieldContainer(field);
-
-			instance._highlightHelper(
-				field,
-				instance.get(ERROR_CLASS),
-				instance.get(VALID_CLASS),
-				valid
-			);
-
-			instance._highlightHelper(
-				fieldContainer,
-				instance.get(CONTAINER_ERROR_CLASS),
-				instance.get(CONTAINER_VALID_CLASS),
-				valid
-			);
-		},
-
-		normalizeRuleValue: function(ruleValue) {
-			var instance = this;
-
-			return isFunction(ruleValue) ? ruleValue.apply(instance) : ruleValue;
-		},
-
-		unhighlight: function(field) {
-			var instance = this;
-
-			instance.highlight(field, true);
-		},
-
-		printStackError: function(field, container, errors) {
-			var instance = this;
-
-			if (!instance.get(SHOW_ALL_MESSAGES)) {
-				errors = errors.slice(0, 1);
-			}
-
-			container.empty();
-
-			A.each(
-				errors,
-				function(error, index) {
-					var message = instance.getFieldErrorMessage(field, error);
-					var messageEl = instance.get(MESSAGE_CONTAINER).addClass(error);
-
-					container.append(
-						messageEl.html(message)
-					);
-				}
-			);
-		},
-
-		resetAllFields: function() {
-			var instance = this;
-
-			instance.eachRule(
-				function(rule, fieldName) {
-					var field = instance.getField(fieldName);
-
-					instance.resetField(field);
-				}
-			);
-		},
-
-		resetField: function(field) {
-			var instance = this;
-			var stackContainer = instance.getFieldStackErrorContainer(field);
-
-			stackContainer.remove();
-
-			instance.resetFieldCss(field);
-
-			instance.clearFieldError(field);
-		},
-
-		resetFieldCss: function(field) {
-			var instance = this;
-			var fieldContainer = instance.findFieldContainer(field);
-
-			var removeClasses = function(elem, classAttrs) {
-				if (elem) {
-					A.each(classAttrs, function(attrName) {
-						elem.removeClass(
-							instance.get(attrName)
-						);
-					});
-				}
-			};
-
-			removeClasses(field, [VALID_CLASS, ERROR_CLASS]);
-			removeClasses(fieldContainer, [CONTAINER_VALID_CLASS, CONTAINER_ERROR_CLASS]);
-		},
-
-		validatable: function(field) {
-			var instance = this;
-			var fieldRules = instance.get(RULES)[field.get(NAME)];
-
-			var required = instance.normalizeRuleValue(fieldRules.required);
-			var hasValue = YUI.AUI.defaults.FormValidator.RULES.required.apply(instance, [field.val(), field]);
-
-			return (required || (!required && hasValue) || fieldRules.custom);
-		},
-
-		validate: function() {
-			var instance = this;
-
-			instance.eachRule(
-				function(rule, fieldName) {
-					instance.validateField(fieldName);
-				}
-			);
-
-			instance.focusInvalidField();
-		},
-
-		validateField: function(field) {
-			var instance = this;
-			var fieldNode = instance.getField(field);
-
-			if (fieldNode) {
-				var validatable = instance.validatable(fieldNode);
-
-				instance.resetField(fieldNode);
-
-				if (validatable) {
-					instance.fire(EV_VALIDATE_FIELD, {
-						validator: {
-							field: fieldNode
-						}
-					});
-				}
-			}
-		},
-
-		_bindValidation: function() {
-			var instance = this;
-			var form = instance.get(CONTENT_BOX);
-
-			form.on(EV_RESET, A.bind(instance._onFormReset, instance));
-			form.on(EV_SUBMIT, A.bind(instance._onFormSubmit, instance));
-		},
-
-		_createEvents: function() {
-			var instance = this;
-
-			// create publish function for kweight optimization
-			var publish = function(name, fn) {
-				instance.publish(name, {
-		            defaultFn: fn
-		        });
-			};
-
-			publish(
-				EV_ERROR_FIELD,
-				instance._defErrorFieldFn
-			);
-
-			publish(
-				EV_VALID_FIELD,
-				instance._defValidFieldFn
-			);
-
-			publish(
-				EV_VALIDATE_FIELD,
-				instance._defValidateFieldFn
-			);
-		},
-
-		_defErrorFieldFn: function(event) {
-			var instance = this;
-			var validator = event.validator;
-			var field = validator.field;
-
-			instance.highlight(field);
-
-			if (instance.get(SHOW_MESSAGES)) {
-				var stackContainer = instance.getFieldStackErrorContainer(field);
-
-				field.placeBefore(stackContainer);
-
-				instance.printStackError(
-					field,
-					stackContainer,
-					validator.errors
-				);
-			}
-		},
-
-		_defValidFieldFn: function(event) {
-			var instance = this;
-			var field = event.validator.field;
-
-			instance.unhighlight(field);
-		},
-
-		_defValidateFieldFn: function(event) {
-			var instance = this;
-			var field = event.validator.field;
-			var fieldRules = instance.get(RULES)[field.get(NAME)];
-
-			A.each(
-				fieldRules,
-				function(ruleValue, ruleName) {
-					var rule = YUI.AUI.defaults.FormValidator.RULES[ruleName];
-					var fieldValue = trim(field.val());
-
-					ruleValue = instance.normalizeRuleValue(ruleValue);
-
-					if (isFunction(rule) &&
-						!rule.apply(instance, [fieldValue, field, ruleValue])) {
-
-						instance.addFieldError(field, ruleName);
-					}
-				}
-			);
-
-			var fieldErrors = instance.getFieldError(field);
-
-			if (fieldErrors) {
-				instance.fire(EV_ERROR_FIELD, {
-					validator: {
-						field: field,
-						errors: fieldErrors
-					}
-				});
-			}
-			else {
-				instance.fire(EV_VALID_FIELD, {
-					validator: {
-						field: field
-					}
-				});
-			}
-		},
-
-		_highlightHelper: function(field, errorClass, validClass, valid) {
-			if (field) {
-				if (valid) {
-					field.removeClass(errorClass).addClass(validClass);
-				}
-				else {
-					field.removeClass(validClass).addClass(errorClass);
-				}
-			}
-		},
-
-		_onBlurField: function(event) {
-			var instance = this;
-			var fieldName = event.currentTarget.get(NAME);
-
-			instance.validateField(fieldName);
-		},
-
-		_onFieldInputChange: function(event) {
-			var instance = this;
-
-			instance.validateField(event.currentTarget);
-		},
-
-		_onFormSubmit: function(event) {
-			var instance = this;
-
-			var data = {
-				validator: {
-					formEvent: event
-				}
-			};
-
-			instance.validate();
-
-			if (instance.hasErrors()) {
-				data.validator.errors = instance.errors;
-
-				instance.fire(EV_SUBMIT_ERROR, data);
-
-				event.halt();
-			}
-			else {
-				instance.fire(EV_SUBMIT, data);
-			}
-		},
-
-		_onFormReset: function(event) {
-			var instance = this;
-
-			instance.resetAllFields();
-		},
-
-		// helper method for k-weight optimizations
-		_bindValidateHelper: function(bind, evType, fn, handler) {
-			var instance = this;
-
-			instance._unbindHandlers(handler);
-
-			if (bind) {
-				instance.eachRule(
-					function(rule, fieldName) {
-						var field = instance.getElementsByName(fieldName);
-
-						instance[handler].push(
-							field.on(evType, A.bind(fn, instance))
-						);
-					}
-				);
-			}
-		},
-
-		_uiSetExtractRules: function(val) {
-			var instance = this;
-
-			if (val) {
-				var form = instance.get(CONTENT_BOX);
-				var rules = instance.get(RULES);
-				var extractCssPrefix = instance.get(EXTRACT_CSS_PREFIX);
-
-				A.each(
-					YUI.AUI.defaults.FormValidator.RULES,
-					function(ruleValue, ruleName) {
-						var query = [DOT, extractCssPrefix, ruleName].join(EMPTY_STRING);
-
-						form.all(query).each(
-							function(node) {
-								if (node.get(TYPE)) {
-									var fieldName = node.get(NAME);
-
-									if (!rules[fieldName]) {
-										rules[fieldName] = {};
-									}
-
-									if (!(ruleName in rules[fieldName])) {
-										rules[fieldName][ruleName] = true;
-									}
-								}
-							}
-						);
-					}
-				);
-			}
-		},
-
-		_uiSetValidateOnInput: function(bind) {
-			var instance = this;
-
-			instance._bindValidateHelper(bind, EV_INPUT, instance._onFieldInputChange, INPUT_HANDLERS);
-		},
-
-		_uiSetValidateOnBlur: function(bind) {
-			var instance = this;
-
-			instance._bindValidateHelper(bind, EV_BLUR, instance._onBlurField, BLUR_HANDLERS);
-		},
-
-		_unbindHandlers: function(handler) {
-			var instance = this;
-
-			A.each(
-				instance[handler],
-				function(handler) {
-					handler.detach();
-				}
-			);
-
-			instance[handler] = [];
-		}
-	}
-});
-
-A.each(
-	YUI.AUI.defaults.FormValidator.REGEX,
-	function(regex, key) {
-		YUI.AUI.defaults.FormValidator.RULES[key] = function(val, node, ruleValue) {
-			return YUI.AUI.defaults.FormValidator.REGEX[key].test(val);
-		};
-	}
-);
-
-A.FormValidator = FormValidator;
-
-}, '@VERSION@' ,{requires:['aui-base','aui-event-input','selector-css3']});
->>>>>>> 3813ab71
-
-
-AUI.add('aui-form', function(A){}, '@VERSION@' ,{use:['aui-form-base','aui-form-combobox','aui-form-field','aui-form-select','aui-form-textarea','aui-form-textfield'], skinnable:false});
+
+
+AUI.add('aui-form', function(A){}, '@VERSION@' ,{skinnable:false, use:['aui-form-base','aui-form-combobox','aui-form-field','aui-form-select','aui-form-textarea','aui-form-textfield']});
