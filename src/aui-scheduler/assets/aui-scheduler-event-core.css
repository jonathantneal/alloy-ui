.aui-scheduler-event-hidden { display: none }

.aui-scheduler-event-content {
    font-size: 12px;
    line-height: 12px;
    font-family: Tahoma, sans-serif;
    padding: 2px;
    text-align: left;
}

.aui-scheduler-event-content:hover {
    cursor: pointer;
    text-decoration: underline;
}

.aui-scheduler-event-short .aui-scheduler-event-content {
    display: inline;
    white-space: nowrap;
}

.aui-scheduler-event-title {
    display: inline;
    font-size: 11px;
    font-weight: bold;
    font-family: Tahoma, sans-serif;
    overflow: hidden;
    padding: 2px 4px;
    text-align: left;
    white-space: nowrap;
}

.yui3-dd-proxy .aui-scheduler-event {
    opacity: .7;
    filter: alpha(opacity=70);
}

.aui-scheduler-event.aui-scheduler-event-proxy {
    position: relative;
    opacity: .7;
    filter: alpha(opacity=70);
    width: 99.88%;
}

.aui-scheduler-event {
    color: #1D1D1D;
    height: 70px;
    left: 0;
    position: absolute;
    top: 0;
    width: 95%;
    z-index: 400;
    overflow: hidden;
}

.aui-scheduler-today {
    background: #FFF7D7;
    border: 1px solid #FAD163;
    border-width: 0 1px;
}

.aui-scheduler-today-hd {
    color: #333333;
    font-weight: bold;
    background: #FAD163;
    border: 1px solid #FAD163;
    border-top: 0;
    border-bottom: 0;
}

/* month */

.aui-scheduler-view-table-header-day { text-align: center }

.aui-scheduler-view-table-header-table {
    width: 100%;
    table-layout: fixed;
}

.aui-scheduler-view-table-content .yui3-widget-hd {
    background-color: #fff;
    border-bottom: 1px solid #ddd;
    color: #555;
}

.aui-scheduler-view-table-header-col .aui-scheduler-view-table-header-day div {
    font-size: 12px;
    font-weight: normal;
    padding: 6px;
}

.aui-scheduler-view-table-container {
    height: 100%;
    position: relative;
    white-space: nowrap;
    line-height: 20px;
}

.aui-scheduler-view-table-row-container {
    background: #fff;
    bottom: 0;
    left: 0;
    overflow: hidden;
    position: absolute;
    top: 0;
    width: 100%;
}

.aui-scheduler-view-table-row {
    left: 0;
    overflow: hidden;
    position: absolute;
    width: 100%;
}

.aui-scheduler-view-table-grid-first { border-top: 0 }

.aui-scheduler-view-table-grid {
    height: 100%;
    left: 0;
    position: absolute;
    table-layout: fixed;
    top: 0;
    width: 100%;
}

.aui-scheduler-view-table-colgrid { border-left: 1px solid #ddd }

.aui-scheduler-view-month .aui-scheduler-view-table-colgrid-first { border-left: 0 none }

.aui-scheduler-view-table-data {
    width: 100%;
    table-layout: fixed;
    position: relative;
}

.aui-scheduler-view-table-data-col {
    border-left: 0 none;
    padding: 1px 2px 0;
}

.aui-scheduler-view-table-data-col .aui-scheduler-event {
    height: auto;
    position: relative;
    width: auto;
}

.aui-scheduler-view-table-data-col .aui-scheduler-event-content {
    display: inline;
}

.aui-scheduler-view-table-data-first .aui-scheduler-view-table-data-col-title { border-top: 0 }

.aui-scheduler-view-table-data-col-title {
    color: #666;
    line-height: 16px;
    overflow: hidden;
    padding-right: 2px;
    text-align: right;
    border-left: 1px solid #ddd;
    border-top: 1px solid #ddd;
}

.aui-scheduler-view-month-table-data-col-nomonth {
    background-color: #fff;
    color: #ccc;
    font-size: 11px;
}

.aui-scheduler-view-table-data-col-title-down { border-top: 1px solid #FAD163 }

.aui-scheduler-view-table-colgrid-next,
.aui-scheduler-view-table-data-col-title-first,
.aui-scheduler-view-table-data-col-title-next { border-left: 0 }

.aui-scheduler-view-table-colgrid-today {
    background-color: #FFF7D7;
    border-left: 1px solid #FAD163;
    border-right: 1px solid #FAD163;
}

.aui-scheduler-view-table-data-col-title-today {
    background: #FAD163;
    border: 1px solid #FAD163;
}

.aui-scheduler-view-table-data-event {
    color: #1D1D1D;
    cursor: pointer;
    margin-bottom: 1px;
    padding: 0 3px 0 3px;
    position: relative;
    white-space: nowrap;
}

.aui-scheduler-view-table-data-event .aui-icon {
    z-index: 450;
}

.aui-scheduler-view-table-data-event.aui-scheduler-view-table-data-event-left .aui-scheduler-event {
    padding-left: 12px;
}

.aui-scheduler-view-table-data-event .aui-scheduler-event-content {
    font-size: 11px;
}

.aui-scheduler-view-table-data-event .aui-icon-arrowstop-1-l {
    left: 0;
    position: absolute;
    top: 3px;
    background-image: url(scheduler-arrows.png);
    background-position: -4px -17px;
}

.aui-scheduler-view-table-data-event .aui-icon-arrowstop-1-r {
    position: absolute;
    right: 0;
    top: 0;
    background-image: url(scheduler-arrows.png);
    background-position: -10px 3px;
}

.aui-scheduler-event-recorder-overlay {
    -moz-border-radius: 6px;
    -moz-box-shadow: 0 1px 12px rgba(0,0,0,0.3);
    -webkit-border-radius: 6px;
    -webkit-box-shadow: 0 1px 12px rgba(0,0,0,0.3);
    background: #FFFFFF;
    border-radius: 6px;
    border: 1px solid #BBB;
    box-shadow: 0 1px 12px rgba(0,0,0,0.3);
    font-size: 13px;
    line-height: 15px;
    padding: 10px 20px 20px 20px;
}

.aui-scheduler-event-recorder-overlay-arrow {
    border-color: transparent #F7F7F7 transparent transparent;
    border-style: solid;
    border-width: 12px;
    font-size: 0;
    left: -22px;
    line-height: 0;
    position: absolute;
    top: 24px;
    width: 0;
}

.aui-scheduler-event-recorder-overlay-arrow-shadow {
    border-color: transparent #CCC transparent transparent;
    left: -24px;
}

.aui-scheduler-event-recorder-overlay-header {
    -moz-box-shadow: none;
    -webkit-box-shadow: none;
    background-color: #F7F7F7;
    border-color: #DEDEDE;
    border-radius: 4px 4px 0 0;
    border-style: none none solid;
    border-width: medium medium 1px;
    box-shadow: none;
    margin: -10px -20px 0 -20px;
    padding: 10px 20px;
}

.aui-scheduler-event-recorder-overlay-content {
    background-color: transparent;
    border: none;
    font-size: 20px;
    margin: 10px 0;
    width: 100%;
}

.aui-scheduler-event-recorder-overlay-body {
<<<<<<< HEAD
    margin: 10px 0 15px;
=======
    margin: 15px 0;
>>>>>>> a2e72327
}

.aui-scheduler-event.aui-scheduler-event-recorder {
    width: 99.88%;
    position: relative;
    opacity: .7;
    filter: alpha(opacity=70);
}

.aui-scheduler-event-recorder-form .aui-fieldset-legend { padding-bottom: 1em }

.aui-scheduler-event-recorder-form .aui-button-row { padding: 5px }

.aui-scheduler-base-content, .aui-scheduler-today-hd, .aui-scheduler-event {
    -moz-border-radius: 3px;
    -webkit-border-radius: 3px;
    border-radius: 3px;
}<|MERGE_RESOLUTION|>--- conflicted
+++ resolved
@@ -273,11 +273,7 @@
 }
 
 .aui-scheduler-event-recorder-overlay-body {
-<<<<<<< HEAD
     margin: 10px 0 15px;
-=======
-    margin: 15px 0;
->>>>>>> a2e72327
 }
 
 .aui-scheduler-event.aui-scheduler-event-recorder {
